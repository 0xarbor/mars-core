{
  "name": "scripts",
  "version": "1.0.0",
  "main": "index.js",
  "license": "MIT",
  "type": "module",
  "dependencies": {
<<<<<<< HEAD
    "@terra-money/terra.js": "^2.0.2",
=======
    "@terra-money/terra.js": "^2.0.1",
>>>>>>> e3c87f6d
    "bignumber.js": "^9.0.1",
    "dotenv": "^8.2.0",
    "ts-custom-error": "^3.2.0"
  },
  "devDependencies": {
    "eslint": "^7.24.0",
    "ts-node": "^10.1.0",
    "typescript": "^4.3.5"
  }
}<|MERGE_RESOLUTION|>--- conflicted
+++ resolved
@@ -5,11 +5,7 @@
   "license": "MIT",
   "type": "module",
   "dependencies": {
-<<<<<<< HEAD
     "@terra-money/terra.js": "^2.0.2",
-=======
-    "@terra-money/terra.js": "^2.0.1",
->>>>>>> e3c87f6d
     "bignumber.js": "^9.0.1",
     "dotenv": "^8.2.0",
     "ts-custom-error": "^3.2.0"
