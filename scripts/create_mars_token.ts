--- conflicted
+++ resolved
@@ -33,10 +33,6 @@
 import 'dotenv/config.js'
 import {
   createTransaction,
-<<<<<<< HEAD
-=======
-  deployContract,
->>>>>>> 28c68793
   executeContract,
   instantiateContract,
   performTransaction,
@@ -106,11 +102,7 @@
   const multisig = new Wallet(terra, new CLIKey({ keyName: MULTISIG_NAME }))
 
   // Instantiate mars-minter
-<<<<<<< HEAD
   const minterAddress = await instantiateContract(terra, wallet, marsMinterCodeID, { admins: [wallet.key.accAddress, MULTISIG_ADDRESS] })
-=======
-  const minterAddress = await deployContract(terra, wallet, MARS_MINTER_BINARY_PATH, { admins: [wallet.key.accAddress, MULTISIG_ADDRESS] })
->>>>>>> 28c68793
   console.log("minter:", minterAddress)
 
   // Token info
@@ -142,11 +134,7 @@
   }
 
   // Instantiate Mars token contract
-<<<<<<< HEAD
   const marsAddress = await instantiateContract(terra, wallet, cw20CodeID, TOKEN_INFO)
-=======
-  const marsAddress = await instantiateContract(terra, wallet, codeID, TOKEN_INFO)
->>>>>>> 28c68793
   console.log("mars:", marsAddress)
   console.log(await queryContract(terra, marsAddress, { token_info: {} }))
   console.log(await queryContract(terra, marsAddress, { minter: {} }))
