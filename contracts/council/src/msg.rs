use crate::state::{ProposalStatus, ProposalVoteOption};
use cosmwasm_std::{Binary, Decimal, HumanAddr, Uint128};
use cw20::Cw20ReceiveMsg;
use schemars::JsonSchema;
use serde::{Deserialize, Serialize};

#[derive(Serialize, Deserialize, Clone, Debug, PartialEq, JsonSchema)]
pub struct InitMsg {
    pub config: CreateOrUpdateConfig,
}

#[derive(Serialize, Deserialize, Clone, Debug, PartialEq, JsonSchema, Default)]
pub struct CreateOrUpdateConfig {
    pub address_provider_address: Option<HumanAddr>,

    pub proposal_voting_period: Option<u64>,
    pub proposal_effective_delay: Option<u64>,
    pub proposal_expiration_period: Option<u64>,
    pub proposal_required_deposit: Option<Uint128>,
    pub proposal_required_quorum: Option<Decimal>,
    pub proposal_required_threshold: Option<Decimal>,
}

#[derive(Serialize, Deserialize, Clone, Debug, PartialEq, JsonSchema)]
#[serde(rename_all = "snake_case")]
pub enum HandleMsg {
    /// Implementation cw20 receive msg
    Receive(Cw20ReceiveMsg),

    /// Vote for a proposal
    CastVote {
        proposal_id: u64,
        vote: ProposalVoteOption,
    },

    /// End proposal after voting period has passed
    EndProposal { proposal_id: u64 },
    /// Execute a successful proposal
    ExecuteProposal { proposal_id: u64 },

    /// Update config
    UpdateConfig { config: CreateOrUpdateConfig },
}

#[derive(Serialize, Deserialize, Clone, Debug, PartialEq, JsonSchema)]
#[serde(rename_all = "snake_case")]
pub enum ReceiveMsg {
    /// Submit a proposal to be voted
    /// Requires a Mars deposit equal or greater than the proposal_required_deposit
    SubmitProposal {
        title: String,
        description: String,
        link: Option<String>,
        execute_calls: Option<Vec<MsgExecuteCall>>,
    },
}

/// Execute call that will be done by the DAO if the proposal succeeds.
/// Contains a the msg and contract_addr attributes of a WasmMsg::Execute call
/// As this is part of the proposal creation call, the contract human address is sent
/// (vs the canonical address when persisted)
#[derive(Serialize, Deserialize, Clone, Debug, PartialEq, JsonSchema)]
pub struct MsgExecuteCall {
    pub execution_order: u64,
    pub target_contract_address: HumanAddr,
    pub msg: Binary,
}

#[derive(Serialize, Deserialize, Clone, Debug, PartialEq, JsonSchema)]
#[serde(rename_all = "snake_case")]
pub enum QueryMsg {
    Config {},
    Proposals {
        start: Option<u64>,
        limit: Option<u32>,
    },
    Proposal {
        proposal_id: u64,
    },
    ProposalVotes {
        proposal_id: u64,
        start_after: Option<HumanAddr>,
        limit: Option<u32>,
    },
}

// We define a custom struct for each query response
#[derive(Serialize, Deserialize, Clone, Debug, PartialEq, JsonSchema)]
pub struct ConfigResponse {
    pub address_provider_address: HumanAddr,

    pub proposal_voting_period: u64,
    pub proposal_effective_delay: u64,
    pub proposal_expiration_period: u64,
    pub proposal_required_deposit: Uint128,
    pub proposal_required_quorum: Decimal,
    pub proposal_required_threshold: Decimal,
}

#[derive(Serialize, Deserialize, Clone, Debug, PartialEq, JsonSchema)]
pub struct ProposalsListResponse {
    pub proposal_count: u64,
    pub proposal_list: Vec<ProposalInfo>,
}

#[derive(Serialize, Deserialize, Clone, Debug, PartialEq, JsonSchema)]
pub struct ProposalInfo {
    pub proposal_id: u64,
    pub submitter_address: HumanAddr,
    pub status: ProposalStatus,
    pub for_votes: Uint128,
    pub against_votes: Uint128,
    pub start_height: u64,
    pub end_height: u64,
    pub title: String,
    pub description: String,
    pub link: Option<String>,
    pub execute_calls: Option<Vec<ProposalExecuteCallResponse>>,
    pub deposit_amount: Uint128,
}

#[derive(Serialize, Deserialize, Clone, Debug, PartialEq, JsonSchema)]
<<<<<<< HEAD
pub struct ProposalExecuteCallResponse {
    pub execution_order: u64,
    pub target_contract_human_address: HumanAddr,
    pub msg: Binary,
}

#[derive(Serialize, Deserialize, Clone, Debug, PartialEq, JsonSchema)]
#[serde(rename_all = "snake_case")]
pub enum ProposalVotesSort {
    Ascending,
    Descending,
}

#[derive(Serialize, Deserialize, Clone, Debug, PartialEq, JsonSchema, Default)]
pub struct ProposalVotesFilter {
    pub voter_address: Option<HumanAddr>,
    pub vote_option: Option<ProposalVoteOption>,
}

#[derive(Serialize, Deserialize, Clone, Debug, PartialEq, JsonSchema)]
=======
>>>>>>> 2446d735
pub struct ProposalVotesResponse {
    pub proposal_id: u64,
    pub votes: Vec<ProposalVoteResponse>,
}

#[derive(Serialize, Deserialize, Clone, Debug, PartialEq, JsonSchema)]
pub struct ProposalVoteResponse {
    pub voter_address: HumanAddr,
    pub option: ProposalVoteOption,
    pub power: Uint128,
}

/// We currently take no arguments for migrations
#[derive(Serialize, Deserialize, Clone, Debug, PartialEq, JsonSchema)]
pub struct MigrateMsg {}<|MERGE_RESOLUTION|>--- conflicted
+++ resolved
@@ -120,7 +120,6 @@
 }
 
 #[derive(Serialize, Deserialize, Clone, Debug, PartialEq, JsonSchema)]
-<<<<<<< HEAD
 pub struct ProposalExecuteCallResponse {
     pub execution_order: u64,
     pub target_contract_human_address: HumanAddr,
@@ -141,8 +140,6 @@
 }
 
 #[derive(Serialize, Deserialize, Clone, Debug, PartialEq, JsonSchema)]
-=======
->>>>>>> 2446d735
 pub struct ProposalVotesResponse {
     pub proposal_id: u64,
     pub votes: Vec<ProposalVoteResponse>,
