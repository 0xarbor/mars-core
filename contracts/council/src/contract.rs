--- conflicted
+++ resolved
@@ -13,13 +13,8 @@
 
 use crate::msg::{
     ConfigResponse, CreateOrUpdateConfig, HandleMsg, InitMsg, MigrateMsg, MsgExecuteCall,
-<<<<<<< HEAD
-    ProposalExecuteCallResponse, ProposalInfo, ProposalVoteResponse, ProposalVotesFilter,
-    ProposalVotesResponse, ProposalVotesSort, ProposalsListResponse, QueryMsg, ReceiveMsg,
-=======
-    ProposalInfo, ProposalVoteResponse, ProposalVotesResponse, ProposalsListResponse, QueryMsg,
-    ReceiveMsg,
->>>>>>> 2446d735
+    ProposalExecuteCallResponse, ProposalInfo, ProposalVoteResponse, ProposalVotesResponse,
+    ProposalsListResponse, QueryMsg, ReceiveMsg,
 };
 use crate::state;
 use crate::state::{
@@ -1574,19 +1569,16 @@
         assert_eq!(res.proposal_list.len(), 2);
         assert_eq!(res.proposal_list[0].proposal_id, active_proposal_1_id);
         assert_eq!(res.proposal_list[1].proposal_id, active_proposal_2_id);
+        assert_eq!(
+            res.proposal_list[1].execute_calls.clone().unwrap()[0].target_contract_human_address,
+            HumanAddr::from("test_address")
+        );
 
         // Assert start != 0
         let res = query_proposals(&deps, Option::from(2), Option::None).unwrap();
         assert_eq!(res.proposal_count, 2);
         assert_eq!(res.proposal_list.len(), 1);
         assert_eq!(res.proposal_list[0].proposal_id, active_proposal_2_id);
-<<<<<<< HEAD
-        assert_eq!(
-            res.proposal_list[0].execute_calls.clone().unwrap()[0].target_contract_human_address,
-            HumanAddr::from("test_address")
-        );
-        assert_eq!(res.proposal_list[1].proposal_id, active_proposal_1_id);
-=======
 
         // Assert start > length of collection
         let res = query_proposals(&deps, Option::from(99), Option::None).unwrap();
@@ -1603,7 +1595,6 @@
         let res = query_proposals(&deps, Option::None, Option::from(99)).unwrap();
         assert_eq!(res.proposal_count, 2);
         assert_eq!(res.proposal_list.len(), 2);
->>>>>>> 2446d735
     }
 
     #[test]
