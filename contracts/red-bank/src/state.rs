--- conflicted
+++ resolved
@@ -34,42 +34,6 @@
     pub ma_token_code_id: u64,
     /// Maximum percentage of outstanding debt that can be covered by a liquidator
     pub close_factor: Decimal,
-<<<<<<< HEAD
-=======
-    /// Percentage of fees that are sent to the insurance fund
-    pub insurance_fund_fee_share: Decimal,
-    /// Percentage of fees that are sent to the treasury
-    pub treasury_fee_share: Decimal,
-}
-
-impl Config {
-    pub fn validate(&self) -> Result<(), ContractError> {
-        let conditions_and_names = vec![
-            (Self::less_or_equal_one(&self.close_factor), "close_factor"),
-            (
-                Self::less_or_equal_one(&self.insurance_fund_fee_share),
-                "insurance_fund_fee_share",
-            ),
-            (
-                Self::less_or_equal_one(&self.treasury_fee_share),
-                "treasury_fee_share",
-            ),
-        ];
-        all_conditions_valid(conditions_and_names)?;
-
-        let combined_fee_share = self.insurance_fund_fee_share + self.treasury_fee_share;
-        // Combined fee shares cannot exceed one
-        if combined_fee_share > Decimal::one() {
-            return Err(InvalidFeeShareAmounts {});
-        }
-
-        Ok(())
-    }
-
-    fn less_or_equal_one(value: &Decimal) -> bool {
-        value.le(&Decimal::one())
-    }
->>>>>>> 36a9d96b
 }
 
 /// RedBank global state
