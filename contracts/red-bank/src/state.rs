--- conflicted
+++ resolved
@@ -1,21 +1,17 @@
 use schemars::JsonSchema;
 use serde::{Deserialize, Serialize};
 
-<<<<<<< HEAD
 use crate::error::ContractError;
 use crate::error::ContractError::{InvalidFeeShareAmounts, InvalidMaintenanceMargin};
-use cosmwasm_std::{Addr, Decimal, Timestamp, Uint128};
-=======
-use crate::interest_rate_models::{InterestRateModel, InterestRateStrategy};
-use crate::msg::InitOrUpdateAssetParams;
-use cosmwasm_std::{Addr, Decimal, DepsMut, Env, StdError, StdResult, Timestamp, Uint128};
->>>>>>> 58334f63
+use cosmwasm_std::{Addr, Decimal, DepsMut, Env, Timestamp, Uint128};
 use cw_storage_plus::{Item, Map, U32Key};
 use mars::asset::AssetType;
 use mars::error::MarsError;
 use mars::helpers::all_conditions_valid;
 
+use crate::interest_rate_models::{InterestRateModel, InterestRateStrategy};
 use crate::interest_rates::{apply_accumulated_interests, update_interest_rates};
+use crate::msg::InitOrUpdateAssetParams;
 
 pub const CONFIG: Item<Config> = Item::new("config");
 pub const GLOBAL_STATE: Item<GlobalState> = Item::new("GLOBAL_STATE");
@@ -224,17 +220,13 @@
     }
 
     /// Update market based on new params
-<<<<<<< HEAD
-    pub fn update_with(self, params: InitOrUpdateAssetParams) -> Result<Self, ContractError> {
-=======
     pub fn update(
         mut self,
         deps: &DepsMut,
         env: &Env,
         reference: &[u8],
         params: InitOrUpdateAssetParams,
-    ) -> StdResult<(Self, bool)> {
->>>>>>> 58334f63
+    ) -> Result<(Self, bool), ContractError> {
         // Destructuring a struct’s fields into separate variables in order to force
         // compile error if we add more params
         let InitOrUpdateAssetParams {
